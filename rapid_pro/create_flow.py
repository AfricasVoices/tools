import json
from pprint import pprint

from flow_generation.FlowConfigurations import FlowConfigurations, SurveyFlowConfiguration, ActivationFlowConfiguration
from flow_generation.FlowGraph import (FlowGraph, AskQuestionIfNotAnswered, RegexOptOutDetector,
                                       DefinitionFile, ExactMatchOptOutDetector, NodeSequence,
                                       SetContactFieldNode, SendMessageNode, WaitForResponseNode, EnterAnotherFlowNode,
                                       generate_rapid_pro_uuid)

opt_out_detectors_by_language = {
    "som": RegexOptOutDetector("^j[ao]+w*ji"),
    "eng": ExactMatchOptOutDetector("Stop")
}


def create_opt_out_detectors_from_config(config):
    """
    :type config: flow_generation.FlowConfigurations.Consent
    :rtype: list of flow_generation.FlowGraph.OptOutDetector
    """
    return [opt_out_detectors_by_language[lang] for lang in config.opt_out_detection_languages]


def create_opt_out_handler_from_config(config):
    """
    :type config: flow_generation.FlowConfigurations.Consent
    :rtype: flow_generation.FlowGraph.FlowNodeGroup
    """
    return NodeSequence([
        SendMessageNode(text=config.opt_out_reply_text),
        SetContactFieldNode(config.opted_out_contact_field, "yes")
    ])


def create_survey_question_from_config(config, opt_out_detectors, opt_out_handler):
    """
    :type config: flow_generation.FlowConfigurations.SurveyFlowQuestion
    :type opt_out_detectors: list of flow_generation.FlowGraph.OptOutDetector
    :type opt_out_handler: flow_generation.FlowGraph.FlowNode | flow_generation.FlowGraph.FlowNode | Nones
    :rtype: flow_generation.FlowGraph.AskQuestionIfNotAnswered
    """
    return AskQuestionIfNotAnswered(
        text=config.text,
        contact_field=config.contact_field,
        opt_out_detectors=opt_out_detectors,
        opt_out_exit=opt_out_handler,
        result_name=config.result_name,
    )


<<<<<<< HEAD
def create_survey_flow_from_config(flow_config, global_settings, opt_out_detectors, opt_out_handler):
    """
    :type flow_config: flow_generation.FlowConfigurations.SurveyFlowConfiguration
    :type global_settings: flow_generation.FlowConfigurations.GlobalSettings
=======
def create_survey_flow_from_config(flow_config, flow_ids, primary_language, opt_out_detectors, opt_out_handler):
    """
    :type flow_config: flow_generation.FlowConfigurations.SurveyFlowConfiguration
    :type flow_ids: dict of str -> str
    :type primary_language: str
>>>>>>> 41a6506c
    :type opt_out_detectors: list of flow_generation.FlowGraph.OptOutDetector
    :type opt_out_handler: flow_generation.FlowGraph.FlowNode | flow_generation.FlowGraph.FlowNode | Nones
    :rtype: flow_generation.FlowGraph.FlowGraph
    """
    question_nodes = []
    for question in flow_config.questions:
        question_node = create_survey_question_from_config(question, opt_out_detectors, opt_out_handler)
        if len(question_nodes) > 0:
            question_nodes[-1].previously_answered_exit_node = question_node
            question_nodes[-1].newly_answered_exit_node = question_node
        question_nodes.append(question_node)

    return FlowGraph(
        uuid=flow_ids[flow_config.flow_name],
        name=flow_config.flow_name,
        editing_language=global_settings.languages.editing_language,
        localization_languages=global_settings.languages.localization_languages,
        start_node=NodeSequence(question_nodes)
    )


<<<<<<< HEAD
def create_flow_from_config(flow_config, global_settings, opt_out_detectors, opt_out_handler):
    """
    :type flow_config: flow_generation.FlowConfigurations.FlowConfiguration
    :type global_settings: flow_generation.FlowConfigurations.GlobalSettings
=======
def create_activation_flow_from_config(flow_config, flow_ids, primary_language, opt_out_detectors, opt_out_handler):
    """
    :type flow_config: flow_generation.FlowConfigurations.ActivationFlowConfiguration
    :type flow_ids: dict of str -> str
    :type primary_language: str
    :type opt_out_detectors: list of flow_generation.FlowGraph.OptOutDetector
    :type opt_out_handler: flow_generation.FlowGraph.FlowNode | flow_generation.FlowGraph.FlowNode | Nones
    :rtype: flow_generation.FlowGraph.FlowGraph
    """
    next_flow_node = None
    if flow_config.next_flow is not None:
        next_flow_node = EnterAnotherFlowNode(flow_name=flow_config.next_flow, flow_uuid=flow_ids[flow_config.next_flow])

    return FlowGraph(
        uuid=flow_ids[flow_config.flow_name],
        name=flow_config.flow_name,
        primary_language=primary_language,
        start_node=WaitForResponseNode(
            result_name=flow_config.result_name,
            opt_out_detectors=opt_out_detectors,
            opt_out_exit=opt_out_handler,
            default_exit=next_flow_node
        )
    )


def create_flow_from_config(flow_config, flow_ids, primary_language, opt_out_detectors, opt_out_handler):
    """
    :type flow_config: flow_generation.FlowConfigurations.FlowConfiguration
    :type flow_ids: dict of str -> str
    :type primary_language: str
>>>>>>> 41a6506c
    :type opt_out_detectors: list of flow_generation.FlowGraph.OptOutDetector
    :type opt_out_handler: flow_generation.FlowGraph.FlowNode | flow_generation.FlowGraph.FlowNode | Nones
    :rtype: flow_generation.FlowGraph.FlowGraph
    """
    if isinstance(flow_config, SurveyFlowConfiguration):
<<<<<<< HEAD
        return create_survey_flow_from_config(flow_config, global_settings, opt_out_detectors, opt_out_handler)
=======
        return create_survey_flow_from_config(flow_config, flow_ids, primary_language, opt_out_detectors, opt_out_handler)
    elif isinstance(flow_config, ActivationFlowConfiguration):
        return create_activation_flow_from_config(flow_config, flow_ids, primary_language, opt_out_detectors, opt_out_handler)
>>>>>>> 41a6506c

    raise TypeError("Unknown FlowConfiguration type")


if __name__ == "__main__":
    # TODO: Move to command line argument.
    flow_configurations_file_path = "flow_generation/resources/test_flow_configurations.json"

    with open(flow_configurations_file_path) as f:
        flow_configurations = FlowConfigurations.from_dict(json.load(f))

    global_settings = flow_configurations.global_settings

    opt_out_detectors = create_opt_out_detectors_from_config(global_settings.consent)
    opt_out_handler = create_opt_out_handler_from_config(global_settings.consent)

    flow_ids = {flow_config.flow_name: generate_rapid_pro_uuid() for flow_config in flow_configurations.flows}

    flows = [
<<<<<<< HEAD
        create_flow_from_config(flow_config, global_settings, opt_out_detectors, opt_out_handler)
=======
        create_flow_from_config(flow_config, flow_ids, primary_language, opt_out_detectors, opt_out_handler)
>>>>>>> 41a6506c
        for flow_config in flow_configurations.flows
    ]

    definitions = DefinitionFile(flow_graphs=flows)

    with open("test_defs.json", "w") as f:
        json.dump(definitions.to_rapid_pro_dict(), f, indent=2, sort_keys=True)<|MERGE_RESOLUTION|>--- conflicted
+++ resolved
@@ -1,5 +1,4 @@
 import json
-from pprint import pprint
 
 from flow_generation.FlowConfigurations import FlowConfigurations, SurveyFlowConfiguration, ActivationFlowConfiguration
 from flow_generation.FlowGraph import (FlowGraph, AskQuestionIfNotAnswered, RegexOptOutDetector,
@@ -48,18 +47,11 @@
     )
 
 
-<<<<<<< HEAD
-def create_survey_flow_from_config(flow_config, global_settings, opt_out_detectors, opt_out_handler):
-    """
-    :type flow_config: flow_generation.FlowConfigurations.SurveyFlowConfiguration
-    :type global_settings: flow_generation.FlowConfigurations.GlobalSettings
-=======
-def create_survey_flow_from_config(flow_config, flow_ids, primary_language, opt_out_detectors, opt_out_handler):
+def create_survey_flow_from_config(flow_config, flow_ids, global_settings, opt_out_detectors, opt_out_handler):
     """
     :type flow_config: flow_generation.FlowConfigurations.SurveyFlowConfiguration
     :type flow_ids: dict of str -> str
-    :type primary_language: str
->>>>>>> 41a6506c
+    :type global_settings: flow_generation.FlowConfigurations.GlobalSettings
     :type opt_out_detectors: list of flow_generation.FlowGraph.OptOutDetector
     :type opt_out_handler: flow_generation.FlowGraph.FlowNode | flow_generation.FlowGraph.FlowNode | Nones
     :rtype: flow_generation.FlowGraph.FlowGraph
@@ -81,17 +73,11 @@
     )
 
 
-<<<<<<< HEAD
-def create_flow_from_config(flow_config, global_settings, opt_out_detectors, opt_out_handler):
-    """
-    :type flow_config: flow_generation.FlowConfigurations.FlowConfiguration
-    :type global_settings: flow_generation.FlowConfigurations.GlobalSettings
-=======
-def create_activation_flow_from_config(flow_config, flow_ids, primary_language, opt_out_detectors, opt_out_handler):
+def create_activation_flow_from_config(flow_config, flow_ids, global_settings, opt_out_detectors, opt_out_handler):
     """
     :type flow_config: flow_generation.FlowConfigurations.ActivationFlowConfiguration
     :type flow_ids: dict of str -> str
-    :type primary_language: str
+    :type global_settings: flow_generation.FlowConfigurations.GlobalSettings
     :type opt_out_detectors: list of flow_generation.FlowGraph.OptOutDetector
     :type opt_out_handler: flow_generation.FlowGraph.FlowNode | flow_generation.FlowGraph.FlowNode | Nones
     :rtype: flow_generation.FlowGraph.FlowGraph
@@ -103,7 +89,8 @@
     return FlowGraph(
         uuid=flow_ids[flow_config.flow_name],
         name=flow_config.flow_name,
-        primary_language=primary_language,
+        editing_language=global_settings.languages.editing_language,
+        localization_languages=global_settings.languages.localization_languages,
         start_node=WaitForResponseNode(
             result_name=flow_config.result_name,
             opt_out_detectors=opt_out_detectors,
@@ -113,24 +100,19 @@
     )
 
 
-def create_flow_from_config(flow_config, flow_ids, primary_language, opt_out_detectors, opt_out_handler):
+def create_flow_from_config(flow_config, flow_ids, global_settings, opt_out_detectors, opt_out_handler):
     """
     :type flow_config: flow_generation.FlowConfigurations.FlowConfiguration
     :type flow_ids: dict of str -> str
-    :type primary_language: str
->>>>>>> 41a6506c
+    :type global_settings: flow_generation.FlowConfigurations.GlobalSettings
     :type opt_out_detectors: list of flow_generation.FlowGraph.OptOutDetector
     :type opt_out_handler: flow_generation.FlowGraph.FlowNode | flow_generation.FlowGraph.FlowNode | Nones
     :rtype: flow_generation.FlowGraph.FlowGraph
     """
     if isinstance(flow_config, SurveyFlowConfiguration):
-<<<<<<< HEAD
-        return create_survey_flow_from_config(flow_config, global_settings, opt_out_detectors, opt_out_handler)
-=======
-        return create_survey_flow_from_config(flow_config, flow_ids, primary_language, opt_out_detectors, opt_out_handler)
+        return create_survey_flow_from_config(flow_config, flow_ids, global_settings, opt_out_detectors, opt_out_handler)
     elif isinstance(flow_config, ActivationFlowConfiguration):
-        return create_activation_flow_from_config(flow_config, flow_ids, primary_language, opt_out_detectors, opt_out_handler)
->>>>>>> 41a6506c
+        return create_activation_flow_from_config(flow_config, flow_ids, global_settings, opt_out_detectors, opt_out_handler)
 
     raise TypeError("Unknown FlowConfiguration type")
 
@@ -150,11 +132,7 @@
     flow_ids = {flow_config.flow_name: generate_rapid_pro_uuid() for flow_config in flow_configurations.flows}
 
     flows = [
-<<<<<<< HEAD
-        create_flow_from_config(flow_config, global_settings, opt_out_detectors, opt_out_handler)
-=======
-        create_flow_from_config(flow_config, flow_ids, primary_language, opt_out_detectors, opt_out_handler)
->>>>>>> 41a6506c
+        create_flow_from_config(flow_config, flow_ids, global_settings, opt_out_detectors, opt_out_handler)
         for flow_config in flow_configurations.flows
     ]
 
